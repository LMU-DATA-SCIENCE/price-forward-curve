import pandas as pd
import matplotlib.pyplot as plt
import numpy as np
import os
from glob import glob
from datetime import datetime
import plotly.express as px
import plotly.graph_objects as go
from plotly.subplots import make_subplots
import plotly.colors as pc
from scipy.optimize import minimize
import cvxpy as cp
import numpy as np
from scipy.sparse import csr_matrix

def get_forwards(timestamp=None, start=None, end=None, periods=['D', 'W', 'WE', 'M', 'Q', 'Y']):
    """
    Loads forward data from CSV files, processes it, and returns a filtered DataFrame.

    Parameters:
        timestamp (str): The date or timestamp to filter records.
        start (str, optional): Starting date for filtering 'Begin' column.
        end (str, optional): Ending date for filtering 'End' column.
        periods (list, optional): List of period identifiers to include (default is ['D', 'W', 'WE', 'M', 'Q', 'Y']).
    
    Returns:
        pd.DataFrame: Filtered DataFrame sorted by 'Begin'.
    """
    
    forwards = pd.DataFrame()
    for file in glob('data/forwards/*.csv'):
        forwards = pd.concat([forwards, pd.read_csv(file, sep=';')], ignore_index=True)
    
    forwards.drop(columns=['Price', 'ChangeComment', 'ValidationStatus'], inplace=True)
    forwards.dropna(subset=['Settlement'], inplace=True)
    
    forwards['TimeStamp'] = pd.to_datetime(forwards['TimeStamp'], errors='coerce')
    forwards['Begin'] = pd.to_datetime(forwards['Begin'], errors='coerce')
    forwards['End'] = pd.to_datetime(forwards['End'], errors='coerce')
    
    forwards['Settlement'] = forwards['Settlement'].str.replace(',', '.').astype(float)
    forwards['Open'] = forwards['Open'].str.replace(',', '.').astype(float)
    forwards['High'] = forwards['High'].str.replace(',', '.').astype(float)
    forwards['Low'] = forwards['Low'].str.replace(',', '.').astype(float)
    forwards['Close'] = forwards['Close'].str.replace(',', '.').astype(float)
    
    forwards['Identifier'] = forwards['Identifier'].str[22:]
    forwards.sort_values(by=['TimeStamp'], inplace=True)

    # print(f"wrong contracts: \n {forwards[(forwards['End'] <= forwards['TimeStamp'])]}")
    if timestamp:
        mask_relevant_contracts = (
            (
                (forwards['TimeStamp'].astype(str).str.contains(timestamp))
                | (forwards['TimeStamp'].astype(str) == timestamp)
            )
            & (forwards['End'] > forwards['TimeStamp'])
        )
    else:
        mask_relevant_contracts = [True] * len(forwards)

    mask_relevant_periods = forwards['Identifier'].isin(periods)

    filtered_forwards = forwards[mask_relevant_contracts & mask_relevant_periods]
    
    if end:
        filtered_forwards = filtered_forwards[filtered_forwards['End'] <= pd.to_datetime(end, utc=2)] ## TODO: check TZ handling
    if start:
        filtered_forwards = filtered_forwards[filtered_forwards['Begin'] + pd.Timedelta(hours=2) >= pd.to_datetime(start, utc=2)] ## TODO: check TZ handling
    
    return filtered_forwards.sort_values(by=['Begin'])

def plot_forecast_forwards(timestamp, forecast=None, data=None):
    """
    Plot a forecast line along with historical forward data for specified periods.

    Parameters:
    ----------
    timestamp : str
        The specific date or timestamp used to fetch historical forward data if `data` is not provided.
    forecast : pd.DataFrame, optional
        A DataFrame containing forecast data with columns 'timestamp' and 'yhat'. The forecast is
        plotted as a single black line.
    data : pd.DataFrame, optional
        A DataFrame containing historical forward data with columns 'Begin', 'End', 'Settlement', 
        and 'Identifier'. If not provided, data is fetched using `get_forwards`.
    
    Returns:
    -------
    None
        Displays a Plotly figure with historical forwards and forecast data.
    """
    if not data: # does not  with data given
        data = get_forwards(timestamp, start=forecast['timestamp'].min(), end=forecast['timestamp'].max(), periods=['D', 'W', 'WE', 'M', 'Q', 'Y'])
    fig = go.Figure()
    unique_identifiers = data['Identifier'].unique()
    color_map = {identifier: color for identifier, color in zip(unique_identifiers, pc.qualitative.Plotly)}
    added_identifiers = set()
    # Plot the forecast data as a black line if provided
    if forecast is not None:
        fig.add_trace(go.Scatter(
            x=forecast['timestamp'],
            y=forecast['yhat'],
            mode='lines',
            name='forecast',
            line=dict(color='black')  
        ))
    # Plot each forward entry as a horizontal line, with unique colors per identifier
    for index, row in data.iterrows():
        show_legend = row['Identifier'] not in added_identifiers
        fig.add_trace(go.Scatter(
            x=[row['Begin'], row['End']],
            y=[row['Settlement'], row['Settlement']],
            mode='lines',
            name=row['Identifier'] if show_legend else None,
            showlegend=show_legend,
            line=dict(color=color_map[row['Identifier']])
        ))
        added_identifiers.add(row['Identifier'])
    fig.show()
    return fig


def get_arbitrage_opportunities_in_forwards(forwards, date):
    """
    Check for arbitrage opportunities between different forward contracts on a given date 
    and return the resulting opportunities as a DataFrame.utils.py§

    Parameters:
    - forwards (DataFrame): DataFrame with forward curve data.
    - date (str): Date to evaluate for arbitrage opportunities.

    Returns:
    - DataFrame: DataFrame with arbitrage opportunities, if any.
    """

    # Filter data for the given date
    df = forwards[(forwards['TimeStamp'].astype(str).str.contains(date))|(forwards['TimeStamp'].astype(str)==date)].copy()

    # Calculate contract length in hours
    df['contract_length_hours'] = (pd.to_datetime(df['End'], utc=True) - pd.to_datetime(df['Begin'], utc=True)).dt.total_seconds() // 3600

    # Define possible contract pairs (short vs long term)
    pairs = [('D', 'W'), ('D', 'WE'), ('W', 'M'), ('M', 'Q'), ('Q', 'Y')]

    arbitrage_opportunities = []

    # Iterate over all possible pairs of contracts
    for short, long in pairs:
        short_contracts = df[df['Identifier'] == short]
        long_contracts = df[df['Identifier'] == long]

        for _, long_contract in long_contracts.iterrows():
            long_begin, long_end = long_contract['Begin'], long_contract['End']
            short_begin = long_begin
            short_contract_series = []
            # Find all short contracts that are within the long contract period
            # --> TODO: OPTIMIZE THIS LOOP!
            while short_begin < long_end:
                short_contract = short_contracts[short_contracts['Begin'] == short_begin]
                if short_contract.empty:
                    break
                short_contract_series.append(short_contract)
                short_begin = short_contract['End'].iloc[0]
            # Calculate the average price of the short contracts in the short_contract_series
            if short_begin == long_end:
                total_hours = np.sum([short["contract_length_hours"] for short in short_contract_series])
                mean_short = np.sum([(short["contract_length_hours"]/total_hours) * short['Settlement'] for short in short_contract_series]) ### add weighting by short contract length!
                long_settlement = long_contract['Settlement']
                # Arbitrage opportunity exists if long contract price differs more than €0.00 
                # from average price of short contracts
                if abs(long_settlement - mean_short) > 0.01:
                    arbitrage_opportunities.append({
                        'timestamp': date,
                        'long': long,
                        'short': short,
                        'begin': long_begin,
                        'end': long_end,
                        'long_settlement': long_settlement,
                        'short_settlement': mean_short,
                        'profit': abs(long_settlement - mean_short) 
                    })

    return pd.DataFrame(arbitrage_opportunities)


def get_restrictions(timestamp, start_date, end_date, data=None):
    """
    Generate a restriction matrix, adjusted settlement values and a contract cut-off difference matrix
    for forward contracts over a specified date range.

    Parameters:
        timestamp (str): Date or timestamp used to fetch forward contracts if `data` is not provided.
        start_date (str): Starting date for the restriction matrix.
        end_date (str): Ending date for the restriction matrix.
        data (pd.DataFrame, optional): DataFrame with contract data ('Begin', 'End', 'Settlement'). If not provided, 
                                       data is retrieved using `get_forwards`.

    Returns:
        tuple (np.ndarray, np.ndarray):
            - `C`: A 2D array where each row represents a contract and each column represents an hour in the specified 
              range. Entries are 1 if the contract is active during that hour; otherwise, 0.
            - `s`: A 1D array of settlement values adjusted by each contract’s active duration in hours.
            - `D`: A 2D array representing the difference matrix at contract cut-off times, used in penalty calculation.
    """
    length = int((pd.to_datetime(end_date, utc=True) - pd.to_datetime(start_date, utc=True) + pd.Timedelta(hours=1)).total_seconds() // 3600)
    if data is None:
        contracts = get_forwards(timestamp, start=start_date, end=end_date)
    else:
        contracts = data
    
    s = contracts['Settlement'].values
    d = len(s)
    C = np.zeros((d, length))
    D = np.zeros((d, length)) # difference matrix at contract cut-off -> used in penalty

    for i in range(d):
        start_contract = contracts.iloc[i].Begin
        end_contract = contracts.iloc[i].End
        
        start_index = int((start_contract - pd.to_datetime(start_date, utc=2)).total_seconds() // 3600)
        end_index = int((end_contract - pd.to_datetime(start_date, utc=2)).total_seconds() // 3600)
        
        # CONTRAINTS
        C[i, start_index:end_index] = 1
        s[i] = s[i] * (end_index - start_index)

        # PENALTY
        if start_index > 0:
            D[i, start_index-1] = -1
            D[i, start_index] = 1
    
    return C, s, D

def optimize_with_cvxpy(yhat, A_eq, b_eq, D, lambda_1, loss):
    """
    Perform optimization using cvxpy and OSQP solver, aligning with scipy's objective function.

    Parameters:
        yhat (np.ndarray): Forecast values.
        A_eq (np.ndarray): Equality constraint matrix.
        b_eq (np.ndarray): Equality constraint vector.
        D (np.ndarray): Matrix for penalty computation.
        lambda_1 (float): Regularization parameter.
        loss (str): Loss function ('L1' or 'L2').

    Returns:
        np.ndarray: Optimized forecast values.
    """
    x = cp.Variable(len(yhat))

    # Deviation from forecast (L1 or L2 loss)
    if loss == 'L1':
        deviation_from_forecast = cp.norm1(x - yhat)
    elif loss == 'L2':
        deviation_from_forecast = cp.sum_squares(x - yhat)
    else:
        raise ValueError("Invalid loss function. Choose 'L1' or 'L2'.")

    # Penalty term
    penalty = lambda_1 * cp.sum_squares(D @ x)

    # Objective function: Deviation + Penalty
    objective = cp.Minimize(deviation_from_forecast + penalty)

    # Constraints
    constraints = [A_eq @ x == b_eq]

    # Solve the problem
    problem = cp.Problem(objective, constraints)
    problem.solve(solver=cp.OSQP)

    if problem.status == cp.OPTIMAL:
        return x.value
    else:
        raise ValueError(f"Optimization with cvxpy failed: {problem.status}")


def optimize_with_scipy(yhat, A_eq, b_eq, D, lambda_1, loss, scipy_method):
    """
    Perform optimization using scipy.optimize.minimize.

    Parameters:
        yhat (np.ndarray): Forecast values.
        A_eq (np.ndarray): Equality constraint matrix.
        b_eq (np.ndarray): Equality constraint vector.
        D (np.ndarray): Matrix for penalty computation.
        lambda_1 (float): Regularization parameter.
        loss (str): Loss function ('L1' or 'L2').
        scipy_method (str): Optimization method for scipy.optimize.minimize.

    Returns:
        np.ndarray: Optimized forecast values.
    """
    x0 = yhat

    def objective_function(x):
        if loss == 'L1':
            deviation_from_forecast = np.sum(np.abs(x - yhat))
        elif loss == 'L2':
            deviation_from_forecast = np.sum(np.square(x - yhat))
        else:
            raise ValueError("Invalid loss function. Choose 'L1' or 'L2'.")
        penalty = lambda_1 * np.sum(np.square(D @ x))
        return deviation_from_forecast + penalty

    constraints = {'type': 'eq', 'fun': lambda x: A_eq @ x - b_eq}

    result = minimize(
        objective_function,
        x0,
        method=scipy_method,
        constraints=constraints
    )

    if result.success:
        return result.x
    else:
        raise ValueError(f"Optimization with scipy failed: {result.message}")


def arbitrage_correction(forecast, forwards, lambda_1=0.1, optimizer='scipy', scipy_method='trust-constr', loss='L2'):
    """
    Perform arbitrage correction with scipy or cvxpy-based solvers.

    Parameters:
        forecast (pd.DataFrame): Forecast DataFrame with 'timestamp' and 'yhat' columns.
        forwards: Forward data for arbitrage checks.
        lambda_1 (float): Regularization parameter.
        optimizer (str): Optimization framework ('scipy' or 'cvxpy').
        scipy_method (str): Method for scipy optimizer (default: 'trust-constr').
        loss (str): Loss function for scipy optimizer ('L1' or 'L2').

    Returns:
        pd.DataFrame: Corrected forecast with columns 'timestamp' and 'yhat'.
    """
    yhat = np.array(forecast['yhat'].values)

    start_date = forecast['timestamp'].min()
    end_date = forecast['timestamp'].max()
    C, s, D = get_restrictions(forecast['timestamp'].iloc[0], start_date, end_date, forwards)
    A_eq, b_eq = C, s

    # Perform optimization
    if optimizer == 'scipy':
        corrected_values = optimize_with_scipy(yhat, A_eq, b_eq, D, lambda_1, loss, scipy_method)
    elif optimizer == 'cvxpy':
        corrected_values = optimize_with_cvxpy(yhat, A_eq, b_eq, D, lambda_1, loss)
    else:
        raise ValueError("Invalid optimizer. Choose 'scipy' or 'cvxpy'.")

    # Create DataFrame with corrected forecast
    corrected_forecast = pd.DataFrame({
        'timestamp': forecast['timestamp'].values,
        'yhat': corrected_values
    })

    return corrected_forecast


###################################################
############# Benth 2007 implementation ###########
###################################################

def partition_forwards(forwards, begin_forecast):
    """
    Partition timeline into granular intervals based on forward contract data and calculate the corresponding prices.

    Parameters:
        forwards (pd.DataFrame): DataFrame with forward contract data.

    Returns:
        tuple (list, np.ndarray):
            - `timestamps`: List of timestamps t_0, t_1, ..., t_n.
            - `new_prices`: Array of new prices F_i for each interval (t_i, t_{i+1}).

    """
    timestamps = sorted(set(forwards['Begin']).union(set(forwards['End'])))
    durations = [(timestamps[i+1] - timestamps[i]).total_seconds() // 3600 for i in range(len(timestamps)-1)]
    # create restriction matrix A such that Ax=b guarantees that all initial prices are preserved
    A = np.zeros(shape = (len(forwards),len(timestamps)-1))
    b = np.array(forwards['Settlement'])
    for index, (begin,end) in enumerate(zip(forwards['Begin'],forwards['End'])):
        begin_index = timestamps.index(begin)
        end_index = timestamps.index(end)
        total_time = (end - begin).total_seconds() // 3600
        for i in range(begin_index,end_index):
            A[index,i] = durations[i]/total_time 
    # solve for new prices
    new_prices = np.linalg.lstsq(A,b,rcond=None)[0]
<<<<<<< HEAD
    #convert timestamps to hours since begin_forecast
    if type(begin_forecast) == str:
        begin_forecast = pd.to_datetime(begin_forecast)
    timestamps = [(timestamp - begin_forecast).total_seconds() // 3600 for timestamp in timestamps]

=======
>>>>>>> 1a461729
    return timestamps, new_prices

def construct_H(t):
    """
    Constructs the symmetric matrix H for the quadratic term based on the knot vector t.
    
    Parameters:
        t (array-like): Granular vector of knots, with n+1 elements (t_0, t_1, ..., t_n).
    
    Returns:
        H (ndarray): (5n x 5n) symmetric matrix.
    """
    n = len(t) - 1  # Number of intervals
    H = np.zeros((5 * n, 5 * n))  # Initialize the full matrix
    
    # Numerical coefficients matrix (static values)
    coeff_matrix = np.array([
        [144/5, 18, 8, 0, 0],
        [18,    12, 6, 0, 0],
        [8,      6, 4, 0, 0],
        [0,      0, 0, 0, 0],
        [0,      0, 0, 0, 0]
    ])

    for i in range(n):
        idx = 5 * i  # Starting index for the block
        
        delta_1 = t[i+1] - t[i]
        delta_2 = t[i+1]**2 - t[i]**2
        delta_3 = t[i+1]**3 - t[i]**3
        delta_4 = t[i+1]**4 - t[i]**4
        delta_5 = t[i+1]**5 - t[i]**5

        # Calculate delta terms for this interval
        delta_matrix = np.array([
            [delta_5, delta_4, delta_3, 0, 0],
            [delta_4, delta_3, delta_2, 0, 0],
            [delta_3, delta_2, delta_1, 0, 0],
            [0, 0, 0, 0, 0],
            [0, 0, 0, 0, 0]
        ])
        
        # Define the 5x5 block for this interval
        h_i = coeff_matrix * delta_matrix
        
        # Place the block in the appropriate location in H
        H[idx:idx+5, idx:idx+5] = h_i
    
    return H

def construct_A_and_b(t, F, s_t):
    """
    Constructs the restriction matrix A and the vector b for constraints (6)-(10).
    
    Parameters:
        t (array-like): Knot vector with n+1 elements [t_0, t_1, ..., t_n].
        F (array-like): Future price vector for m contracts splitted up into disjunct periods t.
        s_t (array-like): Seasonality vector with hourly price forecast covering at least the period [t_0, t_n].
        
    Returns:
        A (ndarray): Restriction matrix for constraints.
        b (ndarray): Vector for the right-hand side of constraints.
    """
    n = len(t) - 1  # Number of intervals
    m = len(F)  # Number of market prices
    
    # Total number of constraints
    num_constraints = (n - 1) * 3 + 2 + m
    num_variables = 5 * n
    A = np.zeros((num_constraints, num_variables))
    b = np.zeros(num_constraints)
    
    constraint_idx = 0
    
    # Continuity constraints (6)
    for i in range(n - 1):
        contract1_start_idx = 5 * i
        contract2_end_idx = 5 * (i + 2) # spline i and i+1

        A[constraint_idx, contract1_start_idx:contract2_end_idx] = [
            t[i+1]**4, t[i+1]**3, t[i+1]**2, t[i+1], 1, 
            -t[i+1]**4, -t[i+1]**3, -t[i+1]**2, -t[i+1], -1
        ]
        constraint_idx += 1

    # First derivative continuity (7)
    for i in range(n - 1):
        contract1_start_idx = 5 * i
        contract2_end_idx = 5 * (i + 2) # spline i and i+1

        A[constraint_idx, contract1_start_idx:contract2_end_idx] = [
            4 * t[i+1]**3, 3 * t[i+1]**2, 2 * t[i+1], 1, 0,
            -4 * t[i+1]**3, -3 * t[i+1]**2, -2 * t[i+1], -1, 0
        ]
        constraint_idx += 1

    # Second derivative continuity (8)
    for i in range(n - 1):
        contract1_start_idx = 5 * i
        contract2_end_idx = 5 * (i + 2) # spline i and i+1

        A[constraint_idx, contract1_start_idx:contract2_end_idx] = [
            12 * t[i+1]**2, 6 * t[i+1], 2, 0, 0,
            -12 * t[i+1]**2, -6 * t[i+1], -2, 0, 0
        ]
        constraint_idx += 1

    # Natural boundary conditions (9)
    A[constraint_idx, -5:] = [4 * t[-1]**3, 3 * t[-1]**2, 2 * t[-1], 1, 0] # 1st derivative = 0 for last spline
    constraint_idx += 1

    # Market price constraints (10)
    for i in range(m):
        T_s, T_e = t[i], t[i + 1]  # Settlement period
        A[constraint_idx, 5 * i:5 * (i + 1)] = [
            (T_e**5 - T_s**5) / 5,
            (T_e**4 - T_s**4) / 4,
            (T_e**3 - T_s**3) / 3,
            (T_e**2 - T_s**2) / 2,
            (T_e - T_s),
        ]

        integral_s = np.sum(s_t[(s_t.index >= T_s) & (s_t.index < T_e)])
        # F[i] and integral_s are both average hourly prices, so we multiply by the length of the contract to get the total price
        b[constraint_idx] = (F[i] + integral_s) * (T_e - T_s)
        constraint_idx += 1

    return A, b

def solve_linear_system(H, A, b):
    """
    Solves the linear system:
        [2H  A^T] [x]   = [0]
        [A   0 ] [λ]     [b]
    
    Parameters:
        H (ndarray): Symmetric matrix H (quadratic term).
        A (ndarray): Restriction matrix.
        b (ndarray): Right-hand side vector of constraints.
        
    Returns:
        tuple: (x, λ) where
            x (ndarray): Solution vector for the main variable.
            λ (ndarray): Lagrange multipliers for constraints.
    """
    # Ensure H is symmetric
    assert H.shape[0] == H.shape[1], "H must be a square matrix"

    # Dimensions
    n = H.shape[0]  # Size of H
    m = A.shape[0]  # Number of constraints

    # Build the full linear system
    K = np.block([
        [2 * H, A.T],
        [A, np.zeros((m, m))]
    ])
    rhs = np.concatenate((np.zeros(n), b))

    # Solve the system using a solver for linear equations
    solution = np.linalg.solve(K, rhs)

    # Extract x and λ
    x = solution[:n]
    lam = solution[n:]

    return x, lam<|MERGE_RESOLUTION|>--- conflicted
+++ resolved
@@ -388,14 +388,10 @@
             A[index,i] = durations[i]/total_time 
     # solve for new prices
     new_prices = np.linalg.lstsq(A,b,rcond=None)[0]
-<<<<<<< HEAD
     #convert timestamps to hours since begin_forecast
     if type(begin_forecast) == str:
         begin_forecast = pd.to_datetime(begin_forecast)
     timestamps = [(timestamp - begin_forecast).total_seconds() // 3600 for timestamp in timestamps]
-
-=======
->>>>>>> 1a461729
     return timestamps, new_prices
 
 def construct_H(t):
